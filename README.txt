** READ ME NOW DADDY **
<<<<<<< HEAD

Dependencies
CircularText.css
Motion


Scratch Noises in Vinyl - Kaggle
https://www.kaggle.com/datasets/seandaly/detecting-scratch-noise-in-vinyl-playback
Filename Convention:
Section Number - Acronym of the Album - sect0/sect1 (clean/scratchy).wav

Lots of Clean Songs to test on


Clean music & Noise (just noise) - github
https://github.com/slliugit/slliugit.github.io
If we ever decide to use a GAN style thing - it’s also just got a lot of noise to layer on if we need it
– also, LOTS of clean music to test on
– Lots of just noise.
=======
testing 

Packages Needed:
Pytorch
ffmpeg
Torchaudio
>>>>>>> 9c65029a
<|MERGE_RESOLUTION|>--- conflicted
+++ resolved
@@ -1,9 +1,8 @@
 ** READ ME NOW DADDY **
-<<<<<<< HEAD
-
-Dependencies
-CircularText.css
-Motion
+Dependencies:
+Pytorch
+ffmpeg
+Torchaudio
 
 
 Scratch Noises in Vinyl - Kaggle
@@ -19,11 +18,3 @@
 If we ever decide to use a GAN style thing - it’s also just got a lot of noise to layer on if we need it
 – also, LOTS of clean music to test on
 – Lots of just noise.
-=======
-testing 
-
-Packages Needed:
-Pytorch
-ffmpeg
-Torchaudio
->>>>>>> 9c65029a
